<project xmlns="http://maven.apache.org/POM/4.0.0" xmlns:xsi="http://www.w3.org/2001/XMLSchema-instance" xsi:schemaLocation="http://maven.apache.org/POM/4.0.0 http://maven.apache.org/xsd/maven-4.0.0.xsd">
    <!--
      Licensed to the Apache Software Foundation (ASF) under one or more
      contributor license agreements.  See the NOTICE file distributed with
      this work for additional information regarding copyright ownership.
      The ASF licenses this file to You under the Apache License, Version 2.0
      (the "License"); you may not use this file except in compliance with
      the License.  You may obtain a copy of the License at
          http://www.apache.org/licenses/LICENSE-2.0
      Unless required by applicable law or agreed to in writing, software
      distributed under the License is distributed on an "AS IS" BASIS,
      WITHOUT WARRANTIES OR CONDITIONS OF ANY KIND, either express or implied.
      See the License for the specific language governing permissions and
      limitations under the License.
    -->
    <modelVersion>4.0.0</modelVersion>

    <parent>
        <groupId>org.apache.nifi</groupId>
        <artifactId>nifi-stateful-analysis-bundle</artifactId>
<<<<<<< HEAD
        <version>1.9.2-SNAPSHOT</version>
=======
        <version>1.9.3-SNAPSHOT</version>
>>>>>>> 4255528a
    </parent>

    <artifactId>nifi-stateful-analysis-processors</artifactId>
    <packaging>jar</packaging>

    <dependencies>
        <!-- NiFi dependencies -->
        <dependency>
            <groupId>org.apache.nifi</groupId>
            <artifactId>nifi-api</artifactId>
            <scope>provided</scope>
        </dependency>
        <dependency>
            <groupId>org.apache.nifi</groupId>
            <artifactId>nifi-processor-utils</artifactId>
<<<<<<< HEAD
            <version>1.9.2-SNAPSHOT</version>
=======
            <version>1.9.3-SNAPSHOT</version>
>>>>>>> 4255528a
        </dependency>
        <dependency>
            <groupId>org.apache.nifi</groupId>
            <artifactId>nifi-utils</artifactId>
<<<<<<< HEAD
            <version>1.9.2-SNAPSHOT</version>
=======
            <version>1.9.3-SNAPSHOT</version>
>>>>>>> 4255528a
        </dependency>

        <!-- External dependencies -->

        <!-- Test dependencies -->
        <dependency>
            <groupId>org.apache.nifi</groupId>
            <artifactId>nifi-mock</artifactId>
<<<<<<< HEAD
            <version>1.9.2-SNAPSHOT</version>
=======
            <version>1.9.3-SNAPSHOT</version>
>>>>>>> 4255528a
            <scope>test</scope>
        </dependency>
    </dependencies>


    <build>
        <plugins>
            <plugin>
                <groupId>org.apache.maven.plugins</groupId>
                <artifactId>maven-surefire-plugin</artifactId>
            </plugin>
        </plugins>
    </build>
</project><|MERGE_RESOLUTION|>--- conflicted
+++ resolved
@@ -18,11 +18,7 @@
     <parent>
         <groupId>org.apache.nifi</groupId>
         <artifactId>nifi-stateful-analysis-bundle</artifactId>
-<<<<<<< HEAD
-        <version>1.9.2-SNAPSHOT</version>
-=======
         <version>1.9.3-SNAPSHOT</version>
->>>>>>> 4255528a
     </parent>
 
     <artifactId>nifi-stateful-analysis-processors</artifactId>
@@ -38,20 +34,12 @@
         <dependency>
             <groupId>org.apache.nifi</groupId>
             <artifactId>nifi-processor-utils</artifactId>
-<<<<<<< HEAD
-            <version>1.9.2-SNAPSHOT</version>
-=======
             <version>1.9.3-SNAPSHOT</version>
->>>>>>> 4255528a
         </dependency>
         <dependency>
             <groupId>org.apache.nifi</groupId>
             <artifactId>nifi-utils</artifactId>
-<<<<<<< HEAD
-            <version>1.9.2-SNAPSHOT</version>
-=======
             <version>1.9.3-SNAPSHOT</version>
->>>>>>> 4255528a
         </dependency>
 
         <!-- External dependencies -->
@@ -60,11 +48,7 @@
         <dependency>
             <groupId>org.apache.nifi</groupId>
             <artifactId>nifi-mock</artifactId>
-<<<<<<< HEAD
-            <version>1.9.2-SNAPSHOT</version>
-=======
             <version>1.9.3-SNAPSHOT</version>
->>>>>>> 4255528a
             <scope>test</scope>
         </dependency>
     </dependencies>
